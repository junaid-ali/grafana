package commands

import (
	"context"
	"fmt"
<<<<<<< HEAD
	"io/ioutil"
	"os"
=======
>>>>>>> 7827ac3f
	"testing"

	"github.com/grafana/grafana/pkg/models"
	ac "github.com/grafana/grafana/pkg/services/accesscontrol"
	"github.com/grafana/grafana/pkg/services/sqlstore"
	"github.com/grafana/grafana/pkg/services/user"
	"github.com/stretchr/testify/require"
	"github.com/urfave/cli/v2"
)

func TestGetConflictingUsers(t *testing.T) {
	type testListConflictingUsers struct {
		desc    string
		users   []user.User
		want    int
		wantErr error
	}
	testOrgID := 1
	testCases := []testListConflictingUsers{
		{
			desc: "should get login conflicting users",
			users: []user.User{
				{
					Email: "xo",
					Login: "ldap-admin",
					OrgID: int64(testOrgID),
				},
				{
					Email: "ldap-admin",
					Login: "LDAP-ADMIN",
					OrgID: int64(testOrgID),
				},
			},
			want: 2,
		},
		{
			desc: "should get email conflicting users",
			users: []user.User{
				{
					Email: "oauth-admin@example.org",
					Login: "No confli",
					OrgID: int64(testOrgID),
				},
				{
					Email: "oauth-admin@EXAMPLE.ORG",
					Login: "oauth-admin",
					OrgID: int64(testOrgID),
				},
			},
			want: 2,
		},
		// TODO:
		// refactor the sql to get 3 users from this test
		// if this is changed, one needs to correct the filerepresentation
		{
			desc: "should be 5 conflicting users, each conflict gets 2 users",
			users: []user.User{
				{
					Email: "user1",
					Login: "USER_DUPLICATE_TEST_LOGIN",
					OrgID: int64(testOrgID),
				},
				{
					Email: "user2",
					Login: "user_duplicate_test_login",
					OrgID: int64(testOrgID),
				},
				{
					Email: "USER2",
					Login: "no-conflict-login",
					OrgID: int64(testOrgID),
				},
				{
					Email: "no-conflict",
					Login: "user_DUPLICATE_test_login",
					OrgID: int64(testOrgID),
				},
			},
			want: 5,
		},
		{
			desc: "should be 8 conflicting users, each conflict gets 2 users",
			users: []user.User{
				{
					Email: "user1",
					Login: "USER_DUPLICATE_TEST_LOGIN",
					OrgID: int64(testOrgID),
				},
				{
					Email: "user2",
					Login: "user_duplicate_test_login",
					OrgID: int64(testOrgID),
				},
				{
					Email: "USER2",
					Login: "no-conflict-login",
					OrgID: int64(testOrgID),
				},
				{
					Email: "xo",
					Login: "ldap-admin",
					OrgID: int64(testOrgID),
				},
				{
					Email: "ldap-admin",
					Login: "LDAP-ADMIN",
					OrgID: int64(testOrgID),
				},
				{
					Email: "oauth-admin@example.org",
					Login: "No confli",
					OrgID: int64(testOrgID),
				},
				{
					Email: "oauth-admin@EXAMPLE.ORG",
					Login: "oauth-admin",
					OrgID: int64(testOrgID),
				},
			},
			want: 8,
		},
		{
			desc: "should not get service accounts",
			users: []user.User{
				{
					Email:            "sa-x",
					Login:            "sa-x",
					OrgID:            int64(testOrgID),
					IsServiceAccount: true,
				},
				{
					Email:            "sa-X",
					Login:            "sa-X",
					OrgID:            int64(testOrgID),
					IsServiceAccount: true,
				},
			},
			want: 0,
		},
		{
			desc:    "should get nil when no users in database",
			users:   []user.User{},
			want:    0,
			wantErr: nil,
		},
	}
	for _, tc := range testCases {
		t.Run(tc.desc, func(t *testing.T) {
			// Restore after destructive operation
			sqlStore := sqlstore.InitTestDB(t)
			for _, u := range tc.users {
				cmd := user.CreateUserCommand{
					Email:            u.Email,
					Name:             u.Name,
					Login:            u.Login,
					OrgID:            int64(testOrgID),
					IsServiceAccount: u.IsServiceAccount,
				}
				_, err := sqlStore.CreateUser(context.Background(), cmd)
				require.NoError(t, err)
			}
			m, err := GetUsersWithConflictingEmailsOrLogins(&cli.Context{Context: context.Background()}, sqlStore)
			require.NoError(t, err)
			require.Equal(t, tc.want, len(m))
			if tc.wantErr != nil {
				require.EqualError(t, err, tc.wantErr.Error())
			}
		})
	}
}

<<<<<<< HEAD
func TestRunValidateConflictUserFile(t *testing.T) {
	t.Run("should validate file thats gets created", func(t *testing.T) {
		// Restore after destructive operation
		sqlStore := sqlstore.InitTestDB(t)

		const testOrgID int64 = 1
		for i := 0; i < 5; i++ {
			cmd := user.CreateUserCommand{
				Email: fmt.Sprint("user", i, "@test.com"),
				Name:  fmt.Sprint("user", i),
				Login: fmt.Sprint("loginuser", i),
				OrgID: testOrgID,
			}
			_, err := sqlStore.CreateUser(context.Background(), cmd)
			require.Nil(t, err)
		}

		// "Skipping conflicting users test for mysql as it does make unique constraint case insensitive by default
		if sqlStore.GetDialect().DriverName() != "mysql" {
			// add additional user with conflicting login where DOMAIN is upper case
			dupUserLogincmd := user.CreateUserCommand{
				Email: "userduplicatetest1@test.com",
				Name:  "user name 1",
				Login: "user_duplicate_test_1_login",
				OrgID: testOrgID,
			}
			_, err := sqlStore.CreateUser(context.Background(), dupUserLogincmd)
			require.NoError(t, err)
			dupUserEmailcmd := user.CreateUserCommand{
				Email: "USERDUPLICATETEST1@TEST.COM",
				Name:  "user name 1",
				Login: "USER_DUPLICATE_TEST_1_LOGIN",
				OrgID: testOrgID,
			}
			_, err = sqlStore.CreateUser(context.Background(), dupUserEmailcmd)
			require.NoError(t, err)

			// get users
			conflictUsers, err := GetUsersWithConflictingEmailsOrLogins(&cli.Context{Context: context.Background()}, sqlStore)
			require.NoError(t, err)
			r := ConflictResolver{Users: conflictUsers}
			tmpFile, err := generateConflictUsersFile(&r)
			require.NoError(t, err)

			b, err := ioutil.ReadFile(tmpFile.Name())
			require.NoError(t, err)

			newConflicts, validErr := getValidConflictUsers(&cli.Context{Context: context.Background()}, sqlStore, b)
			require.NoError(t, validErr)
			require.Equal(t, 2, len(newConflicts))
		}
	})
}

func TestMarshalConflictUser(t *testing.T) {
	// TODO: add more testcases
	testCases := []struct {
		name         string
		inputRow     string
		expectedUser ConflictingUser
	}{{
		name:     "should be able to marshal expected input row",
		inputRow: "+ id: 4, email: userduplicatetest1@test.com, login: userduplicatetest1@test.com, last_seen_at: 2012-07-26T16:08:11Z, auth_module:",
		expectedUser: ConflictingUser{
			Direction:  "+",
			Id:         "4",
			Email:      "userduplicatetest1@test.com",
			Login:      "userduplicatetest1@test.com",
			LastSeenAt: "2012-07-26T16:08:11Z",
			AuthModule: "",
		},
	}}

	for _, tc := range testCases {
		t.Run(tc.name, func(t *testing.T) {
			user := ConflictingUser{}
			err := user.Marshal(tc.inputRow)
			require.NoError(t, err)
			require.Equal(t, tc.expectedUser.Direction, user.Direction)
			require.Equal(t, tc.expectedUser.Id, user.Id)
			require.Equal(t, tc.expectedUser.Email, user.Email)
			require.Equal(t, tc.expectedUser.Login, user.Login)
			require.Equal(t, tc.expectedUser.LastSeenAt, user.LastSeenAt)
		})
	}

}

func TestGenerateConflictingUsersFile(t *testing.T) {
	type testGenerateConflictUsers struct {
		desc  string
		users []user.User
		//nolint
		want string
=======
func TestBuildConflictBlock(t *testing.T) {
	type testBuildConflictBlock struct {
		desc                string
		users               []user.User
		expectedBlock       string
		wantDiscardedBlock  string
		wantedNumberOfUsers int
	}
	testOrgID := 1
	testCases := []testBuildConflictBlock{
		{
			desc: "should get one block with only 3 users",
			users: []user.User{
				{
					Email: "ldap-editor",
					Login: "ldap-editor",
					OrgID: int64(testOrgID),
				},
				{
					Email: "LDAP-EDITOR",
					Login: "LDAP-EDITOR",
					OrgID: int64(testOrgID),
				},
				{
					Email: "overlapping conflict",
					Login: "LDAP-editor",
					OrgID: int64(testOrgID),
				},
				{
					Email: "OVERLAPPING conflict",
					Login: "no conflict",
					OrgID: int64(testOrgID),
				},
			},
			expectedBlock:       "conflict: ldap-editor",
			wantDiscardedBlock:  "conflict: overlapping conflict",
			wantedNumberOfUsers: 3,
		},
	}
	for _, tc := range testCases {
		t.Run(tc.desc, func(t *testing.T) {
			// Restore after destructive operation
			sqlStore := sqlstore.InitTestDB(t)
			for _, u := range tc.users {
				cmd := user.CreateUserCommand{
					Email: u.Email,
					Name:  u.Name,
					Login: u.Login,
					OrgID: int64(testOrgID),
				}
				_, err := sqlStore.CreateUser(context.Background(), cmd)
				require.NoError(t, err)
			}
			m, err := GetUsersWithConflictingEmailsOrLogins(&cli.Context{Context: context.Background()}, sqlStore)
			require.NoError(t, err)
			r := ConflictResolver{Users: m}
			r.BuildConflictBlocks(fmt.Sprintf)
			require.Equal(t, tc.wantedNumberOfUsers, len(r.Blocks[tc.expectedBlock]))
			require.Equal(t, true, r.DiscardedBlocks[tc.wantDiscardedBlock])
		})
	}
}

func TestGenerateConflictingUsersFile(t *testing.T) {
	type testListConflictingUsers struct {
		desc               string
		users              []user.User
		wantDiscardedBlock string
		want               string
>>>>>>> 7827ac3f
	}
	testOrgID := 1
	testCases := []testGenerateConflictUsers{
		{
			desc: "should get conflicting users",
			users: []user.User{
				{
					Email: "user1",
					Login: "USER_DUPLICATE_TEST_LOGIN",
					OrgID: int64(testOrgID),
				},
				{
					Email: "user2",
					Login: "user_duplicate_test_login",
					OrgID: int64(testOrgID),
				},
				{
					Email: "USER2",
					Login: "no-conflict-login",
					OrgID: int64(testOrgID),
				},
				{
					Email: "xo",
					Login: "ldap-admin",
					OrgID: int64(testOrgID),
				},
				{
					Email: "ldap-admin",
					Login: "LDAP-ADMIN",
					OrgID: int64(testOrgID),
				},
				{
					Email: "oauth-admin@example.org",
					Login: "No conflict",
					OrgID: int64(testOrgID),
				},
				{
					Email: "oauth-admin@EXAMPLE.ORG",
					Login: "oauth-admin",
					OrgID: int64(testOrgID),
				},
			},
			wantDiscardedBlock: "conflict: user2",
			want: `conflict: user_duplicate_test_login
+ id: 1, email: user1, login: USER_DUPLICATE_TEST_LOGIN
- id: 2, email: user2, login: user_duplicate_test_login
conflict: ldap-admin
+ id: 4, email: xo, login: ldap-admin
- id: 5, email: ldap-admin, login: LDAP-ADMIN
conflict: oauth-admin@example.org
+ id: 6, email: oauth-admin@example.org, login: No conflict
- id: 7, email: oauth-admin@EXAMPLE.ORG, login: oauth-admin
`,
		},
		{
			desc: "should get one block with only 3 users",
			users: []user.User{
				{
					Email: "ldap-editor",
					Login: "ldap-editor",
					OrgID: int64(testOrgID),
				},
				{
					Email: "LDAP-EDITOR",
					Login: "LDAP-EDITOR",
					OrgID: int64(testOrgID),
				},
				{
					Email: "No confli",
					Login: "LDAP-editor",
					OrgID: int64(testOrgID),
				},
			},
			want: `conflict: ldap-editor
+ id: 1, email: ldap-editor, login: ldap-editor
- id: 2, email: LDAP-EDITOR, login: LDAP-EDITOR
- id: 3, email: No confli, login: LDAP-editor
`,
		},
	}
	for _, tc := range testCases {
		t.Run(tc.desc, func(t *testing.T) {
			// Restore after destructive operation
			sqlStore := sqlstore.InitTestDB(t)
			for _, u := range tc.users {
				cmd := user.CreateUserCommand{
					Email: u.Email,
					Name:  u.Name,
					Login: u.Login,
					OrgID: int64(testOrgID),
				}
				_, err := sqlStore.CreateUser(context.Background(), cmd)
				require.NoError(t, err)
			}
			m, err := GetUsersWithConflictingEmailsOrLogins(&cli.Context{Context: context.Background()}, sqlStore)
			require.NoError(t, err)
			r := ConflictResolver{Users: m}
			r.BuildConflictBlocks(fmt.Sprintf)
			if tc.wantDiscardedBlock != "" {
				require.Equal(t, true, r.DiscardedBlocks[tc.wantDiscardedBlock])
			}
			fileString := r.ToStringPresentation()
			require.Equal(t, tc.want, fileString)
		})
	}
}

func TestMergeUser(t *testing.T) {
	t.Run("should be able to merge user", func(t *testing.T) {
		// Restore after destructive operation
		sqlStore := sqlstore.InitTestDB(t)
		team1, err := sqlStore.CreateTeam("team1 name", "", 1)
		require.Nil(t, err)
		const testOrgID int64 = 1

		// "Skipping conflicting users test for mysql as it does make unique constraint case insensitive by default
		if sqlStore.GetDialect().DriverName() != "mysql" {
			// add additional user with conflicting login where DOMAIN is upper case

			// the order of adding the conflict matters
			dupUserLogincmd := user.CreateUserCommand{
				Email: "userduplicatetest1@test.com",
				Name:  "user name 1",
				Login: "user_duplicate_test_1_login",
				OrgID: testOrgID,
			}
			userWithLowerCase, err := sqlStore.CreateUser(context.Background(), dupUserLogincmd)
			require.NoError(t, err)
			dupUserEmailcmd := user.CreateUserCommand{
				Email: "USERDUPLICATETEST1@TEST.COM",
				Name:  "user name 1",
				Login: "USER_DUPLICATE_TEST_1_LOGIN",
				OrgID: testOrgID,
			}
			userWithUpperCase, err := sqlStore.CreateUser(context.Background(), dupUserEmailcmd)
			require.NoError(t, err)
			// this is the user we want to update to another team
			err = sqlStore.AddTeamMember(userWithUpperCase.ID, testOrgID, team1.Id, false, 0)
			require.NoError(t, err)

			// get users
			conflictUsers, err := GetUsersWithConflictingEmailsOrLogins(&cli.Context{Context: context.Background()}, sqlStore)
			require.NoError(t, err)
			r := ConflictResolver{Users: conflictUsers}
			tmpFile, err := generateConflictUsersFile(&r)
			require.NoError(t, err)
			// validation to get newConflicts
			// edited file
			b, err := ioutil.ReadFile(tmpFile.Name())
			require.NoError(t, err)
			newConflicts, validErr := getValidConflictUsers(&cli.Context{Context: context.Background()}, sqlStore, b)
			require.NoError(t, validErr)
			require.Equal(t, 2, len(newConflicts))

			// test starts here
			err = newConflicts.MergeConflictingUsers(context.Background(), sqlStore)
			require.NoError(t, err)

			t.Logf("testing getting user with uppercase")
			// user with uppercaseemail should not exist
			query := &models.GetUserByIdQuery{Id: userWithUpperCase.ID}
			err = sqlStore.GetUserById(context.Background(), query)
			require.Error(t, user.ErrUserNotFound, err)

			testUser := &user.SignedInUser{OrgId: testOrgID, Permissions: map[int64]map[string][]string{1: {
				ac.ActionTeamsRead:    []string{ac.ScopeTeamsAll},
				ac.ActionOrgUsersRead: []string{ac.ScopeUsersAll},
			}}}
			t.Logf("testing getting team member")

			// test that we have updated the tables with userWithLowerCaseEmail
			q1 := &models.GetTeamMembersQuery{OrgId: testOrgID, TeamId: team1.Id, SignedInUser: testUser}
			err = sqlStore.GetTeamMembers(context.Background(), q1)
			require.NoError(t, err)
			require.Equal(t, 1, len(q1.Result))
			teamMember := q1.Result[0]
			require.Equal(t, userWithLowerCase.ID, teamMember.UserId)
			require.Equal(t, userWithLowerCase.Email, teamMember.Email)

			// test that we have updated the tables with userWithLowerCaseEmail
			q2 := &models.GetOrgUsersQuery{OrgId: testOrgID, User: testUser}
			err = sqlStore.GetOrgUsers(context.Background(), q2)
			require.NoError(t, err)
			require.Equal(t, 1, len(q1.Result))
			require.Equal(t, userWithLowerCase.ID, teamMember.UserId)
			require.Equal(t, userWithLowerCase.Email, teamMember.Email)
		}
	})

	permissionCases := struct {
		name        string
		permissions []ac.Permission
		choosenUser user.User
		otherUsers  []user.User
	}{}
	fmt.Printf("%v+", permissionCases)
	t.Run("merging user should inherit permissions from other users", func(t *testing.T) {
		// Restore after destructive operation
		sqlStore := sqlstore.InitTestDB(t)
		team1, err := sqlStore.CreateTeam("team1 name", "", 1)
		require.Nil(t, err)
		const testOrgID int64 = 1
		for i := 0; i < 5; i++ {
			cmd := user.CreateUserCommand{
				Email: fmt.Sprint("user", i, "@test.com"),
				Name:  fmt.Sprint("user", i),
				Login: fmt.Sprint("loginuser", i),
				OrgID: testOrgID,
			}
			_, err := sqlStore.CreateUser(context.Background(), cmd)
			require.Nil(t, err)
		}

		// "Skipping conflicting users test for mysql as it does make unique constraint case insensitive by default
		if sqlStore.GetDialect().DriverName() != "mysql" {
			// add additional user with conflicting login where DOMAIN is upper case

			// the order of adding the conflict matters
			dupUserLogincmd := user.CreateUserCommand{
				Email: "userduplicatetest1@test.com",
				Name:  "user name 1",
				Login: "user_duplicate_test_1_login",
				OrgID: testOrgID,
			}
			_, err := sqlStore.CreateUser(context.Background(), dupUserLogincmd)
			require.NoError(t, err)
			dupUserEmailcmd := user.CreateUserCommand{
				Email: "USERDUPLICATETEST1@TEST.COM",
				Name:  "user name 1",
				Login: "USER_DUPLICATE_TEST_1_LOGIN",
				OrgID: testOrgID,
			}
			userWithUpperCase, err := sqlStore.CreateUser(context.Background(), dupUserEmailcmd)
			require.NoError(t, err)

			// this is the user we want to update to another team
			err = sqlStore.AddTeamMember(userWithUpperCase.ID, testOrgID, team1.Id, false, 0)
			require.NoError(t, err)

			// get users
			conflictUsers, err := GetUsersWithConflictingEmailsOrLogins(&cli.Context{Context: context.Background()}, sqlStore)
			require.NoError(t, err)
			r := ConflictResolver{Users: conflictUsers}
			tmpFile, err := generateConflictUsersFile(&r)
			require.NoError(t, err)
			// validation to get newConflicts
			// edited file
			b, err := ioutil.ReadFile(tmpFile.Name())
			require.NoError(t, err)
			newConflicts, validErr := getValidConflictUsers(&cli.Context{Context: context.Background()}, sqlStore, b)
			require.NoError(t, validErr)
			require.Equal(t, 2, len(newConflicts))

			// test starts here
			err = newConflicts.MergeConflictingUsers(context.Background(), sqlStore)
			require.NoError(t, err)

			t.Logf("testing getting user with uppercase")
			// user with uppercaseemail should not exist
			query := &models.GetUserByIdQuery{Id: userWithUpperCase.ID}
			err = sqlStore.GetUserById(context.Background(), query)
			require.NoError(t, err)

			// TODO:
			/* query := accesscontrol.GetUserPermissionsQuery{OrgID: testOrgID, UserID: userWithUpperCase.ID} */
			/* testUser := &models.SignedInUser{OrgId: testOrgID, Permissions: map[int64]map[string][]string{1: { */
			/* 	ac.ActionTeamsRead:    []string{ac.ScopeTeamsAll}, */
			/* 	ac.ActionOrgUsersRead: []string{ac.ScopeUsersAll}, */
			/* }}} */
		}
	})
}<|MERGE_RESOLUTION|>--- conflicted
+++ resolved
@@ -3,11 +3,7 @@
 import (
 	"context"
 	"fmt"
-<<<<<<< HEAD
 	"io/ioutil"
-	"os"
-=======
->>>>>>> 7827ac3f
 	"testing"
 
 	"github.com/grafana/grafana/pkg/models"
@@ -179,7 +175,6 @@
 	}
 }
 
-<<<<<<< HEAD
 func TestRunValidateConflictUserFile(t *testing.T) {
 	t.Run("should validate file thats gets created", func(t *testing.T) {
 		// Restore after destructive operation
@@ -221,15 +216,16 @@
 			conflictUsers, err := GetUsersWithConflictingEmailsOrLogins(&cli.Context{Context: context.Background()}, sqlStore)
 			require.NoError(t, err)
 			r := ConflictResolver{Users: conflictUsers}
+			r.BuildConflictBlocks(fmt.Sprintf)
 			tmpFile, err := generateConflictUsersFile(&r)
 			require.NoError(t, err)
 
 			b, err := ioutil.ReadFile(tmpFile.Name())
 			require.NoError(t, err)
 
-			newConflicts, validErr := getValidConflictUsers(&cli.Context{Context: context.Background()}, sqlStore, b)
+			validErr := getValidConflictUsers(&r, b)
 			require.NoError(t, validErr)
-			require.Equal(t, 2, len(newConflicts))
+			require.Equal(t, 2, len(r.ValidUsers))
 		}
 	})
 }
@@ -268,13 +264,6 @@
 
 }
 
-func TestGenerateConflictingUsersFile(t *testing.T) {
-	type testGenerateConflictUsers struct {
-		desc  string
-		users []user.User
-		//nolint
-		want string
-=======
 func TestBuildConflictBlock(t *testing.T) {
 	type testBuildConflictBlock struct {
 		desc                string
@@ -339,12 +328,11 @@
 }
 
 func TestGenerateConflictingUsersFile(t *testing.T) {
-	type testListConflictingUsers struct {
+	type testGenerateConflictUsers struct {
 		desc               string
 		users              []user.User
 		wantDiscardedBlock string
 		want               string
->>>>>>> 7827ac3f
 	}
 	testOrgID := 1
 	testCases := []testGenerateConflictUsers{
@@ -489,18 +477,19 @@
 			conflictUsers, err := GetUsersWithConflictingEmailsOrLogins(&cli.Context{Context: context.Background()}, sqlStore)
 			require.NoError(t, err)
 			r := ConflictResolver{Users: conflictUsers}
+			r.BuildConflictBlocks(fmt.Sprintf)
 			tmpFile, err := generateConflictUsersFile(&r)
 			require.NoError(t, err)
 			// validation to get newConflicts
 			// edited file
 			b, err := ioutil.ReadFile(tmpFile.Name())
 			require.NoError(t, err)
-			newConflicts, validErr := getValidConflictUsers(&cli.Context{Context: context.Background()}, sqlStore, b)
+			validErr := getValidConflictUsers(&r, b)
 			require.NoError(t, validErr)
-			require.Equal(t, 2, len(newConflicts))
+			require.Equal(t, 2, len(r.ValidUsers))
 
 			// test starts here
-			err = newConflicts.MergeConflictingUsers(context.Background(), sqlStore)
+			err = r.MergeConflictingUsers(context.Background(), sqlStore)
 			require.NoError(t, err)
 
 			t.Logf("testing getting user with uppercase")
@@ -509,7 +498,7 @@
 			err = sqlStore.GetUserById(context.Background(), query)
 			require.Error(t, user.ErrUserNotFound, err)
 
-			testUser := &user.SignedInUser{OrgId: testOrgID, Permissions: map[int64]map[string][]string{1: {
+			testUser := &user.SignedInUser{OrgID: testOrgID, Permissions: map[int64]map[string][]string{1: {
 				ac.ActionTeamsRead:    []string{ac.ScopeTeamsAll},
 				ac.ActionOrgUsersRead: []string{ac.ScopeUsersAll},
 			}}}
@@ -588,18 +577,19 @@
 			conflictUsers, err := GetUsersWithConflictingEmailsOrLogins(&cli.Context{Context: context.Background()}, sqlStore)
 			require.NoError(t, err)
 			r := ConflictResolver{Users: conflictUsers}
+			r.BuildConflictBlocks(fmt.Sprintf)
 			tmpFile, err := generateConflictUsersFile(&r)
 			require.NoError(t, err)
 			// validation to get newConflicts
 			// edited file
 			b, err := ioutil.ReadFile(tmpFile.Name())
 			require.NoError(t, err)
-			newConflicts, validErr := getValidConflictUsers(&cli.Context{Context: context.Background()}, sqlStore, b)
+			validErr := getValidConflictUsers(&r, b)
 			require.NoError(t, validErr)
-			require.Equal(t, 2, len(newConflicts))
+			require.Equal(t, 2, len(r.ValidUsers))
 
 			// test starts here
-			err = newConflicts.MergeConflictingUsers(context.Background(), sqlStore)
+			err = r.MergeConflictingUsers(context.Background(), sqlStore)
 			require.NoError(t, err)
 
 			t.Logf("testing getting user with uppercase")
