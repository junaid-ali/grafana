--- conflicted
+++ resolved
@@ -13,17 +13,6 @@
 
 // Typed errors
 var (
-<<<<<<< HEAD
-	ErrDashboardNotFound                 = errors.New("Dashboard not found")
-	ErrDashboardSnapshotNotFound         = errors.New("Dashboard snapshot not found")
-	ErrDashboardWithSameNameExists       = errors.New("A dashboard with the same name already exists")
-	ErrDashboardVersionMismatch          = errors.New("The dashboard has been changed by someone else")
-	ErrDashboardTitleEmpty               = errors.New("Dashboard title cannot be empty")
-	ErrDashboardFolderCannotHaveParent   = errors.New("A Dashboard Folder cannot be added to another folder")
-	ErrDashboardContainsInvalidAlertData = errors.New("Invalid alert data. Cannot save dashboard")
-	ErrDashboardFailedToUpdateAlertData  = errors.New("Failed to save alert data")
-	ErrDashboardsWithSameSlugExists      = errors.New("Multiple dashboards with the same slug exists")
-=======
 	ErrDashboardNotFound                   = errors.New("Dashboard not found")
 	ErrDashboardSnapshotNotFound           = errors.New("Dashboard snapshot not found")
 	ErrDashboardWithSameUIDExists          = errors.New("A dashboard with the same uid already exists")
@@ -33,8 +22,8 @@
 	ErrDashboardFolderCannotHaveParent     = errors.New("A Dashboard Folder cannot be added to another folder")
 	ErrDashboardContainsInvalidAlertData   = errors.New("Invalid alert data. Cannot save dashboard")
 	ErrDashboardFailedToUpdateAlertData    = errors.New("Failed to save alert data")
-	ErrDashboardFailedGenerateUniqueUid    = errors.New("Failed to generate unique dashboard uid.")
->>>>>>> b135df9a
+	ErrDashboardsWithSameSlugExists        = errors.New("Multiple dashboards with the same slug exists")
+	ErrDashboardFailedGenerateUniqueUid    = errors.New("Failed to generate unique dashboard id")
 )
 
 type UpdatePluginDashboardError struct {
@@ -264,13 +253,13 @@
 	Result string
 }
 
-<<<<<<< HEAD
 type GetDashboardsBySlugQuery struct {
 	OrgId int64
 	Slug  string
 
 	Result []*Dashboard
-=======
+}
+
 type GetFoldersForSignedInUserQuery struct {
 	OrgId        int64
 	SignedInUser *SignedInUser
@@ -287,5 +276,4 @@
 	DashboardId    int64          `json:"dashboardId"`
 	Permission     PermissionType `json:"permission"`
 	PermissionName string         `json:"permissionName"`
->>>>>>> b135df9a
 }