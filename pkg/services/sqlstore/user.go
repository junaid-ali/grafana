--- conflicted
+++ resolved
@@ -744,6 +744,10 @@
 	})
 }
 
+func (ss *SQLStore) DeleteUserInSession(ctx context.Context, sess *DBSession, cmd *models.DeleteUserCommand) error {
+	return deleteUserInTransaction(ss, sess, cmd)
+}
+
 func deleteUserInTransaction(ss *SQLStore, sess *DBSession, cmd *models.DeleteUserCommand) error {
 	// Check if user exists
 	usr := user.User{ID: cmd.UserId}
@@ -819,51 +823,6 @@
 	return deletes
 }
 
-<<<<<<< HEAD
-func UserUpdates() []string {
-	deletes := []string{
-		"UPDATE star set email = ?, user_id = ?, login = ? WHERE user_id = ?",
-		"UPDATE team_member set user_id = ? WHERE user_id = ?",
-		"DELETE FROM team_member WHERE user_id = ?",
-		"UPDATE FROM " + dialect.Quote("user") + " WHERE id = ?",
-		"UPDATE FROM org_user WHERE user_id = ?",
-		"DELETE FROM dashboard_acl WHERE user_id = ?",
-		"DELETE FROM preferences WHERE user_id = ?",
-		"DELETE FROM team_member WHERE user_id = ?",
-		"DELETE FROM user_auth WHERE user_id = ?",
-		"DELETE FROM user_auth_token WHERE user_id = ?",
-		"DELETE FROM quota WHERE user_id = ?",
-	}
-	return deletes
-}
-
-=======
->>>>>>> 194cc62a
-// UpdateUserPermissions sets the user Server Admin flag
-func (ss *SQLStore) UpdateUserPermissions(userID int64, isAdmin bool) error {
-	return ss.WithTransactionalDbSession(context.Background(), func(sess *DBSession) error {
-		var user user.User
-		if _, err := sess.ID(userID).Where(NotServiceAccountFilter(ss)).Get(&user); err != nil {
-			return err
-		}
-
-		user.IsAdmin = isAdmin
-		sess.UseBool("is_admin")
-
-		_, err := sess.ID(user.ID).Update(&user)
-		if err != nil {
-			return err
-		}
-
-		// validate that after update there is at least one server admin
-		if err := validateOneAdminLeft(sess); err != nil {
-			return err
-		}
-
-		return nil
-	})
-}
-
 func (ss *SQLStore) SetUserHelpFlag(ctx context.Context, cmd *models.SetUserHelpFlagCommand) error {
 	return ss.WithTransactionalDbSession(ctx, func(sess *DBSession) error {
 		user := user.User{
@@ -877,6 +836,28 @@
 	})
 }
 
+// UpdateUserPermissions sets the user Server Admin flag
+func (ss *SQLStore) UpdateUserPermissions(userID int64, isAdmin bool) error {
+	return ss.WithTransactionalDbSession(context.Background(), func(sess *DBSession) error {
+		var user user.User
+		if _, err := sess.ID(userID).Where(NotServiceAccountFilter(ss)).Get(&user); err != nil {
+			return err
+		}
+
+		user.IsAdmin = isAdmin
+		sess.UseBool("is_admin")
+		_, err := sess.ID(user.ID).Update(&user)
+		if err != nil {
+			return err
+		}
+		// validate that after update there is at least one server admin
+		if err := validateOneAdminLeft(sess); err != nil {
+			return err
+		}
+		return nil
+	})
+}
+
 // validateOneAdminLeft validate that there is an admin user left
 func validateOneAdminLeft(sess *DBSession) error {
 	count, err := sess.Where("is_admin=?", true).Count(&user.User{})
