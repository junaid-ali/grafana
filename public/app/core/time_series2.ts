import { getFlotTickDecimals } from 'app/core/utils/ticks';
import _ from 'lodash';
import { getValueFormat, ValueFormatter } from '@grafana/ui';
import { stringToJsRegex, DecimalCount } from '@grafana/data';

function matchSeriesOverride(aliasOrRegex: string, seriesAlias: string) {
  if (!aliasOrRegex) {
    return false;
  }

  if (aliasOrRegex[0] === '/') {
    const regex = stringToJsRegex(aliasOrRegex);
    return seriesAlias.match(regex) != null;
  }

  return aliasOrRegex === seriesAlias;
}

function translateFillOption(fill: number) {
  return fill === 0 ? 0.001 : fill / 10;
}

/**
 * Calculate decimals for legend and update values for each series.
 * @param data series data
 * @param panel
 * @param height
 */
export function updateLegendValues(data: TimeSeries[], panel: any, height: number) {
  for (let i = 0; i < data.length; i++) {
    const series = data[i];
    const yaxes = panel.yaxes;
    const seriesYAxis = series.yaxis || 1;
    const axis = yaxes[seriesYAxis - 1];
    const formatter = getValueFormat(axis.format);

    // decimal override
    if (_.isNumber(panel.decimals)) {
      series.updateLegendValues(formatter, panel.decimals, null);
    } else if (_.isNumber(axis.decimals)) {
      series.updateLegendValues(formatter, axis.decimals + 1, null);
    } else {
      // auto decimals
      // legend and tooltip gets one more decimal precision
      // than graph legend ticks
      const { datamin, datamax } = getDataMinMax(data);
      const { tickDecimals, scaledDecimals } = getFlotTickDecimals(datamin, datamax, axis, height);
      const tickDecimalsPlusOne = (tickDecimals || -1) + 1;
      series.updateLegendValues(formatter, tickDecimalsPlusOne, scaledDecimals + 2);
    }
  }
}

export function getDataMinMax(data: TimeSeries[]) {
  let datamin = null;
  let datamax = null;

  for (const series of data) {
    if (datamax === null || datamax < series.stats.max) {
      datamax = series.stats.max;
    }
    if (datamin === null || datamin > series.stats.min) {
      datamin = series.stats.min;
    }
  }

  return { datamin, datamax };
}

/**
 * @deprecated: This class should not be used in new panels
 *
 * Use DataFrame and helpers instead
 */
export default class TimeSeries {
  datapoints: any;
  id: string;
<<<<<<< HEAD
  dataFrameIndex: number;
=======
  // Represents index of original data frame in the quey response
  dataFrameIndex: number;
  /**
   * Name of the field the time series was created from
   * Used in graph panel to retrieve value from the original data frame
   */
>>>>>>> 0994350e
  fieldName: string;
  label: string;
  alias: string;
  aliasEscaped: string;
  color: string;
  valueFormater: any;
  stats: any;
  legend: boolean;
  hideTooltip: boolean;
  allIsNull: boolean;
  allIsZero: boolean;
  decimals: number;
  scaledDecimals: number;
  hasMsResolution: boolean;
  isOutsideRange: boolean;

  lines: any;
  dashes: any;
  bars: any;
  points: any;
  yaxis: any;
  zindex: any;
  stack: any;
  nullPointMode: any;
  fillBelowTo: any;
  transform: any;
  flotpairs: any;
  unit: any;

  constructor(opts: any) {
    this.datapoints = opts.datapoints;
    this.label = opts.alias;
    this.id = opts.alias;
    this.alias = opts.alias;
    this.aliasEscaped = _.escape(opts.alias);
    this.color = opts.color;
    this.bars = { fillColor: opts.color };
    this.valueFormater = getValueFormat('none');
    this.stats = {};
    this.legend = true;
    this.unit = opts.unit;
    this.fieldName = opts.fieldName;
    this.dataFrameIndex = opts.dataFrameIndex;
    this.hasMsResolution = this.isMsResolutionNeeded();
  }

  applySeriesOverrides(overrides: any[]) {
    this.lines = {};
    this.dashes = {
      dashLength: [],
    };
    this.points = {};
    this.yaxis = 1;
    this.zindex = 0;
    this.nullPointMode = null;
    delete this.stack;
    delete this.bars.show;

    for (let i = 0; i < overrides.length; i++) {
      const override = overrides[i];
      if (!matchSeriesOverride(override.alias, this.alias)) {
        continue;
      }
      if (override.lines !== void 0) {
        this.lines.show = override.lines;
      }
      if (override.dashes !== void 0) {
        this.dashes.show = override.dashes;
        this.lines.lineWidth = 0;
      }
      if (override.points !== void 0) {
        this.points.show = override.points;
      }
      if (override.bars !== void 0) {
        this.bars.show = override.bars;
      }
      if (override.fill !== void 0) {
        this.lines.fill = translateFillOption(override.fill);
      }
      if (override.stack !== void 0) {
        this.stack = override.stack;
      }
      if (override.linewidth !== void 0) {
        this.lines.lineWidth = this.dashes.show ? 0 : override.linewidth;
        this.dashes.lineWidth = override.linewidth;
      }
      if (override.dashLength !== void 0) {
        this.dashes.dashLength[0] = override.dashLength;
      }
      if (override.spaceLength !== void 0) {
        this.dashes.dashLength[1] = override.spaceLength;
      }
      if (override.nullPointMode !== void 0) {
        this.nullPointMode = override.nullPointMode;
      }
      if (override.pointradius !== void 0) {
        this.points.radius = override.pointradius;
      }
      if (override.steppedLine !== void 0) {
        this.lines.steps = override.steppedLine;
      }
      if (override.zindex !== void 0) {
        this.zindex = override.zindex;
      }
      if (override.fillBelowTo !== void 0) {
        this.fillBelowTo = override.fillBelowTo;
      }
      if (override.color !== void 0) {
        this.setColor(override.color);
      }
      if (override.transform !== void 0) {
        this.transform = override.transform;
      }
      if (override.legend !== void 0) {
        this.legend = override.legend;
      }
      if (override.hideTooltip !== void 0) {
        this.hideTooltip = override.hideTooltip;
      }

      if (override.yaxis !== void 0) {
        this.yaxis = override.yaxis;
      }
    }
  }

  getFlotPairs(fillStyle: string) {
    const result = [];

    this.stats.total = 0;
    this.stats.max = -Number.MAX_VALUE;
    this.stats.min = Number.MAX_VALUE;
    this.stats.logmin = Number.MAX_VALUE;
    this.stats.avg = null;
    this.stats.current = null;
    this.stats.first = null;
    this.stats.delta = 0;
    this.stats.diff = null;
    this.stats.range = null;
    this.stats.timeStep = Number.MAX_VALUE;
    this.allIsNull = true;
    this.allIsZero = true;

    const ignoreNulls = fillStyle === 'connected';
    const nullAsZero = fillStyle === 'null as zero';
    let currentTime;
    let currentValue;
    let nonNulls = 0;
    let previousTime;
    let previousValue = 0;
    let previousDeltaUp = true;

    for (let i = 0; i < this.datapoints.length; i++) {
      currentValue = this.datapoints[i][0];
      currentTime = this.datapoints[i][1];

      // Due to missing values we could have different timeStep all along the series
      // so we have to find the minimum one (could occur with aggregators such as ZimSum)
      if (previousTime !== undefined) {
        const timeStep = currentTime - previousTime;
        if (timeStep < this.stats.timeStep) {
          this.stats.timeStep = timeStep;
        }
      }
      previousTime = currentTime;

      if (currentValue === null) {
        if (ignoreNulls) {
          continue;
        }
        if (nullAsZero) {
          currentValue = 0;
        }
      }

      if (currentValue !== null) {
        if (_.isNumber(currentValue)) {
          this.stats.total += currentValue;
          this.allIsNull = false;
          nonNulls++;
        }

        if (currentValue > this.stats.max) {
          this.stats.max = currentValue;
        }

        if (currentValue < this.stats.min) {
          this.stats.min = currentValue;
        }

        if (this.stats.first === null) {
          this.stats.first = currentValue;
        } else {
          if (previousValue > currentValue) {
            // counter reset
            previousDeltaUp = false;
            if (i === this.datapoints.length - 1) {
              // reset on last
              this.stats.delta += currentValue;
            }
          } else {
            if (previousDeltaUp) {
              this.stats.delta += currentValue - previousValue; // normal increment
            } else {
              this.stats.delta += currentValue; // account for counter reset
            }
            previousDeltaUp = true;
          }
        }
        previousValue = currentValue;

        if (currentValue < this.stats.logmin && currentValue > 0) {
          this.stats.logmin = currentValue;
        }

        if (currentValue !== 0) {
          this.allIsZero = false;
        }
      }

      result.push([currentTime, currentValue]);
    }

    if (this.stats.max === -Number.MAX_VALUE) {
      this.stats.max = null;
    }
    if (this.stats.min === Number.MAX_VALUE) {
      this.stats.min = null;
    }

    if (result.length && !this.allIsNull) {
      this.stats.avg = this.stats.total / nonNulls;
      this.stats.current = result[result.length - 1][1];
      if (this.stats.current === null && result.length > 1) {
        this.stats.current = result[result.length - 2][1];
      }
    }
    if (this.stats.max !== null && this.stats.min !== null) {
      this.stats.range = this.stats.max - this.stats.min;
    }
    if (this.stats.current !== null && this.stats.first !== null) {
      this.stats.diff = this.stats.current - this.stats.first;
    }

    this.stats.count = result.length;
    return result;
  }

  updateLegendValues(formater: ValueFormatter, decimals: DecimalCount, scaledDecimals: DecimalCount) {
    this.valueFormater = formater;
    this.decimals = decimals;
    this.scaledDecimals = scaledDecimals;
  }

  formatValue(value: number) {
    if (!_.isFinite(value)) {
      value = null; // Prevent NaN formatting
    }
    return this.valueFormater(value, this.decimals, this.scaledDecimals);
  }

  isMsResolutionNeeded() {
    for (let i = 0; i < this.datapoints.length; i++) {
      if (this.datapoints[i][1] !== null && this.datapoints[i][1] !== undefined) {
        const timestamp = this.datapoints[i][1].toString();
        if (timestamp.length === 13 && timestamp % 1000 !== 0) {
          return true;
        }
      }
    }
    return false;
  }

  hideFromLegend(options: any) {
    if (options.hideEmpty && this.allIsNull) {
      return true;
    }
    // ignore series excluded via override
    if (!this.legend) {
      return true;
    }

    // ignore zero series
    if (options.hideZero && this.allIsZero) {
      return true;
    }

    return false;
  }

  setColor(color: string) {
    this.color = color;
    this.bars.fillColor = color;
  }
}<|MERGE_RESOLUTION|>--- conflicted
+++ resolved
@@ -75,16 +75,12 @@
 export default class TimeSeries {
   datapoints: any;
   id: string;
-<<<<<<< HEAD
-  dataFrameIndex: number;
-=======
   // Represents index of original data frame in the quey response
   dataFrameIndex: number;
   /**
    * Name of the field the time series was created from
    * Used in graph panel to retrieve value from the original data frame
    */
->>>>>>> 0994350e
   fieldName: string;
   label: string;
   alias: string;
