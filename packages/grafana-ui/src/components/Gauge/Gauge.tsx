import React, { PureComponent } from 'react';
import $ from 'jquery';
<<<<<<< HEAD

import { ValueMapping, Threshold, GrafanaThemeType } from '../../types';
import { getMappedValue } from '../../utils/valueMappings';
import { getColorFromHexRgbOrName, getValueFormat, getThresholdForValue } from '../../utils';
import { Themeable } from '../../index';
=======
import { getMappedValue } from '../../utils/valueMappings';
import { getColorFromHexRgbOrName } from '../../utils/namedColorsPalette';
import { Themeable, GrafanaThemeType } from '../../types/theme';
import { ValueMapping, Threshold, BasicGaugeColor } from '../../types/panel';
import { getValueFormat } from '../../utils/valueFormats/valueFormats';
>>>>>>> 6f683a8e

type GaugeValue = string | number | null;

export interface Props extends Themeable {
  decimals?: number | null;
  height: number;
  valueMappings: ValueMapping[];
  maxValue: number;
  minValue: number;
  prefix: string;
  thresholds: Threshold[];
  showThresholdMarkers: boolean;
  showThresholdLabels: boolean;
  stat: string;
  suffix: string;
  unit: string;
  width: number;
  value: number;
}

const FONT_SCALE = 1;

export class Gauge extends PureComponent<Props> {
  canvasElement: any;

  static defaultProps: Partial<Props> = {
    maxValue: 100,
    valueMappings: [],
    minValue: 0,
    prefix: '',
    showThresholdMarkers: true,
    showThresholdLabels: false,
    suffix: '',
    thresholds: [],
    unit: 'none',
    stat: 'avg',
  };

  componentDidMount() {
    this.draw();
  }

  componentDidUpdate() {
    this.draw();
  }

  formatValue(value: GaugeValue) {
    const { decimals, valueMappings, prefix, suffix, unit } = this.props;

    if (isNaN(value as number)) {
      return value;
    }

    if (valueMappings.length > 0) {
      const valueMappedValue = getMappedValue(valueMappings, value);
      if (valueMappedValue) {
        return `${prefix && prefix + ' '}${valueMappedValue.text}${suffix && ' ' + suffix}`;
      }
    }

    const formatFunc = getValueFormat(unit);
    const formattedValue = formatFunc(value as number, decimals);
    const handleNoValueValue = formattedValue || 'no value';

    return `${prefix && prefix + ' '}${handleNoValueValue}${suffix && ' ' + suffix}`;
  }

  getFontColor(value: GaugeValue): string {
    const { thresholds, theme } = this.props;

    const activeThreshold = getThresholdForValue(thresholds, value);

    if (activeThreshold !== null) {
      return getColorFromHexRgbOrName(activeThreshold.color, theme.type);
    }

    return '';
  }

  getFormattedThresholds() {
    const { maxValue, minValue, thresholds, theme } = this.props;

    const lastThreshold = thresholds[thresholds.length - 1];

    return [
      ...thresholds.map(threshold => {
        if (threshold.index === 0) {
          return { value: minValue, color: getColorFromHexRgbOrName(threshold.color, theme.type) };
        }

        const previousThreshold = thresholds[threshold.index - 1];
        return { value: threshold.value, color: getColorFromHexRgbOrName(previousThreshold.color, theme.type) };
      }),
      { value: maxValue, color: getColorFromHexRgbOrName(lastThreshold.color, theme.type) },
    ];
  }

  getFontScale(length: number): number {
    if (length > 12) {
      return FONT_SCALE - (length * 5) / 110;
    }
    return FONT_SCALE - (length * 5) / 100;
  }

  draw() {
    const { maxValue, minValue, showThresholdLabels, showThresholdMarkers, width, height, theme, value } = this.props;

    const formattedValue = this.formatValue(value) as string;
    const dimension = Math.min(width, height * 1.3);
    const backgroundColor = theme.type === GrafanaThemeType.Light ? 'rgb(230,230,230)' : theme.colors.dark3;

    const gaugeWidthReduceRatio = showThresholdLabels ? 1.5 : 1;
    const gaugeWidth = Math.min(dimension / 6, 60) / gaugeWidthReduceRatio;
    const thresholdMarkersWidth = gaugeWidth / 5;
    const fontSize =
      Math.min(dimension / 5, 100) * (formattedValue !== null ? this.getFontScale(formattedValue.length) : 1);
    const thresholdLabelFontSize = fontSize / 2.5;

    const options: any = {
      series: {
        gauges: {
          gauge: {
            min: minValue,
            max: maxValue,
            background: { color: backgroundColor },
            border: { color: null },
            shadow: { show: false },
            width: gaugeWidth,
          },
          frame: { show: false },
          label: { show: false },
          layout: { margin: 0, thresholdWidth: 0 },
          cell: { border: { width: 0 } },
          threshold: {
            values: this.getFormattedThresholds(),
            label: {
              show: showThresholdLabels,
              margin: thresholdMarkersWidth + 1,
              font: { size: thresholdLabelFontSize },
            },
            show: showThresholdMarkers,
            width: thresholdMarkersWidth,
          },
          value: {
            color: this.getFontColor(value),
            formatter: () => {
              return formattedValue;
            },
            font: { size: fontSize, family: '"Helvetica Neue", Helvetica, Arial, sans-serif' },
          },
          show: true,
        },
      },
    };

    const plotSeries = { data: [[0, value]] };

    try {
      $.plot(this.canvasElement, [plotSeries], options);
    } catch (err) {
      console.log('Gauge rendering error', err, options, value);
    }
  }

  render() {
    const { height, width } = this.props;

    return (
      <div
        style={{
          height: `${Math.min(height, width * 1.3)}px`,
          width: `${Math.min(width, height * 1.3)}px`,
          top: '10px',
          margin: 'auto',
        }}
        ref={element => (this.canvasElement = element)}
      />
    );
  }
}<|MERGE_RESOLUTION|>--- conflicted
+++ resolved
@@ -1,18 +1,10 @@
 import React, { PureComponent } from 'react';
 import $ from 'jquery';
-<<<<<<< HEAD
 
 import { ValueMapping, Threshold, GrafanaThemeType } from '../../types';
 import { getMappedValue } from '../../utils/valueMappings';
 import { getColorFromHexRgbOrName, getValueFormat, getThresholdForValue } from '../../utils';
 import { Themeable } from '../../index';
-=======
-import { getMappedValue } from '../../utils/valueMappings';
-import { getColorFromHexRgbOrName } from '../../utils/namedColorsPalette';
-import { Themeable, GrafanaThemeType } from '../../types/theme';
-import { ValueMapping, Threshold, BasicGaugeColor } from '../../types/panel';
-import { getValueFormat } from '../../utils/valueFormats/valueFormats';
->>>>>>> 6f683a8e
 
 type GaugeValue = string | number | null;
 
